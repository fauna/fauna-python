__title__ = "Fauna"
__version__ = "0.0.1"
__api_version__ = "10"
__author__ = "Fauna, Inc"
__license__ = "MPL 2.0"
__copyright__ = "2023 Fauna, Inc"

from .client import Client
from .headers import Header
from .http_client import HTTPClient, HTTPResponse, HTTPXClient
<<<<<<< HEAD
from .query_builder import fql, QueryInterpolation
from .models import DocumentReference, Module
=======
from .query_builder import fql, QueryBuilder
from .models import Document, DocumentReference, NamedDocument, NamedDocumentReference, Module
>>>>>>> a84ee7e4

global_http_client = None<|MERGE_RESOLUTION|>--- conflicted
+++ resolved
@@ -8,12 +8,7 @@
 from .client import Client
 from .headers import Header
 from .http_client import HTTPClient, HTTPResponse, HTTPXClient
-<<<<<<< HEAD
 from .query_builder import fql, QueryInterpolation
-from .models import DocumentReference, Module
-=======
-from .query_builder import fql, QueryBuilder
 from .models import Document, DocumentReference, NamedDocument, NamedDocumentReference, Module
->>>>>>> a84ee7e4
 
 global_http_client = None