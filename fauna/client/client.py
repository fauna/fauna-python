--- conflicted
+++ resolved
@@ -444,14 +444,9 @@
     if isinstance(fql, Query):
       if opts.cursor is not None:
         raise ClientError(
-<<<<<<< HEAD
-            "The 'cursor' configuration can only be used with a stream token.")
-      token = self.query(fql).data
-=======
             "The 'cursor' configuration can only be used with an event source.")
 
       source = self.query(fql).data
->>>>>>> 962eae2f
     else:
       source = fql
 
